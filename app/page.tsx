--- conflicted
+++ resolved
@@ -51,47 +51,12 @@
               <p className="text-base md:text-lg text-gray-700 dark:text-gray-300 mb-6 md:mb-8">
                 Built one company from code to exit. Now building the next — to reinvent how humans and AI collaborate, create, and thrive together.
               </p>
-<<<<<<< HEAD
-              <div className="flex flex-col sm:flex-row gap-4 items-center sm:items-stretch">
-                <div className="relative flex-1">
-                  <Link
-                    href="/sociail"
-                    className="relative inline-flex items-center justify-center gap-3 rounded-md px-6 py-3 text-base font-semibold text-white bg-blue-600 hover:bg-blue-500 transition shadow-sm h-[52px] min-h-[52px] min-w-[270px] w-full hover:scale-[1.02] focus:scale-[1.02] focus:outline-none focus-visible:ring-2 focus-visible:ring-blue-400"
-                  >
-                    Explore the Vision
-                  </Link>
-                </div>
-
-                <div className="relative flex-1">
-                  <Link
-                    href="https://www.sociail.com"
-                    className="relative inline-flex items-center justify-center gap-3 rounded-md px-6 py-3 text-base font-semibold text-black dark:text-white border border-gray-300 dark:border-gray-600 hover:opacity-90 transition shadow-sm h-[52px] min-h-[52px] min-w-[270px] w-full bg-[url('/images/sociail-button-bg.png')] bg-cover bg-bottom bg-[length:107%] hover:scale-[1.02] focus:scale-[1.02] focus:outline-none focus-visible:ring-2 focus-visible:ring-blue-400"
-                  >
-                    <Image
-                      src="/images/sociail-logo-with-gray-stroke.svg"
-                      alt="Sociail Logo"
-                      width={36}
-                      height={36}
-                      className="h-full max-h-[40px] w-auto opacity-90 pointer-events-none transition-transform duration-200"
-                      style={{ objectFit: 'contain' }}
-                    />
-                    <span className="whitespace-nowrap dark:text-white text-black">
-                      Join Early Access
-                    </span>
-                  </Link>
-                  <span className="absolute -top-3 -right-3 bg-green-500 text-white text-[10px] px-2 py-0.5 rounded-full shadow-sm">
-                    Limited Seats
-                  </span>
-                </div>
-              </div>
-=======
               <CTAGroup 
                 variant="hero" 
                 primaryCTA="earlyAccess" 
                 secondaryCTA="calendly" 
                 className="mt-8"
               />
->>>>>>> 80df723d
             </div>
           </div>
         </div>
@@ -103,11 +68,7 @@
           <div className="animate-slideUp absolute w-full flex flex-col items-center gap-1">
             <span>Helping students co-write their future with AI.</span> {/* B2C */}
             <span>Enabling solopreneurs to scale expertise on demand.</span> {/* B2C */}
-<<<<<<< HEAD
-            <span>Enhancing creators’ workflows with collaborative agents.</span> {/* B2C */}
-=======
             <span>Enhancing creators' workflows with collaborative agents.</span> {/* B2C */}
->>>>>>> 80df723d
             <span>Accelerating team decisions with intelligent copilots.</span> {/* B2B */}
             <span>Turning org-wide knowledge into instant insight.</span> {/* B2B */}
             <span>Aligning product, sales, and support with shared AI memory.</span> {/* B2B */}
