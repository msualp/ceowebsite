'use client';

import { useEffect } from 'react';
import Image from 'next/image';
import { PageContainer } from '@/components/PageContainer';
import { FaGithub, FaXTwitter, FaLinkedin } from 'react-icons/fa6';
import { MdEmail, MdLocationOn } from 'react-icons/md';
<<<<<<< HEAD
import { useToast } from '@/components/ToastContext';
import { contactSchema } from '@/lib/validation/contact';
=======
import { initAllAnimations } from '@/lib/animation-utils';
import Section from '@/components/Section';
import SectionTitle from '@/components/SectionTitle';
import LazyContactForm from '@/components/lazy/LazyContactForm';
import SocialLink from '@/components/SocialLink';
>>>>>>> 80df723d

export default function ContactPage() {
  // Initialize animations
  useEffect(() => {
    const cleanup = initAllAnimations();
    return cleanup;
  }, []);

<<<<<<< HEAD
  const [loading, setLoading] = useState(false);
  
  const { showToast } = useToast();
  
  const handleChange = (e: React.ChangeEvent<HTMLInputElement | HTMLTextAreaElement | HTMLSelectElement>) => {
    const { name, value } = e.target;
    setFormData(prev => ({
      ...prev,
      [name]: value
    }));
    
    // Clear error when user starts typing
    if (errors[name as keyof typeof errors]) {
      setErrors(prev => ({
        ...prev,
        [name]: ''
      }));
    }
  };
  
  const validateForm = () => {
    try {
      contactSchema.parse(formData);
      setErrors({
        name: '',
        email: '',
        subject: '',
        message: ''
      });
      return true;
    } catch (err) {
      const fieldErrors = err.errors.reduce((acc: Record<string, string>, curr: any) => {
        acc[curr.path[0]] = curr.message;
        return acc;
      }, {});
      setErrors(fieldErrors);
      return false;
    }
  };
  
  const handleSubmit = async (e: React.FormEvent) => {
    e.preventDefault();

    if (!validateForm()) return;

    setLoading(true);

    try {
      const siteKey = process.env.NEXT_PUBLIC_RECAPTCHA_SITE_KEY!;
      const userAgent = navigator.userAgent || 'unknown';
      await new Promise<void>((resolve) => {
        grecaptcha.ready(() => {
          grecaptcha.execute(siteKey, { action: 'submit' }).then(token => {
            resolve(token);
          });
        });
      }).then(token => {
        const payload = {
          ...formData,
          token,
          userAgent,
        };

        return fetch('/api/contact', {
          method: 'POST',
          headers: {
            'Content-Type': 'application/json',
          },
          body: JSON.stringify(payload),
        });
      }).then(response => {
        if (!response.ok) throw new Error('Failed to send message');

        setFormStatus({
          submitted: true,
          success: true,
          message: 'Thanks! Your message was sent successfully.',
        });

        showToast('success', 'Your message has been sent successfully!');

        setFormData({
          name: '',
          email: '',
          subject: '',
          reason: 'General Inquiry',
          message: '',
          token: ''
        });
      });
    } catch (err) {
      showToast('error', 'There was an error sending your message.');
    } finally {
      setLoading(false);
    }
  };
  
  return (
    <PageContainer title="Contact" metaDescription="Contact page for Sociail, Inc. Reach out for inquiries.">
      <div className="relative mb-8 max-w-4xl mx-auto">
        <img
          src="/images/Sociail-office.png"
          alt="Sociail Office"
          className="w-full rounded-xl shadow-md grayscale"
        />
        <div className="absolute bottom-0 inset-x-0 bg-black/50 text-white text-center text-sm md:text-base px-4 py-3 rounded-b-xl backdrop-blur-sm">
          🏖️ Welcome to Our Global Headquarters and the Sociail "Beach Office"!
=======
  return (
    <PageContainer title="Contact">
      <div className="relative mb-8 max-w-4xl mx-auto fade-in-scroll">
        <div className="img-with-caption relative">
          <Image
            src="/images/sociail-office.png"
            alt="Sociail Office"
            width={1200}
            height={600}
            className="w-full rounded-xl shadow-md"
          />
          <div className="caption-reveal">
            🏖️ Welcome to Our Global Headquarters and the Sociail "Beach Office"!
          </div>
>>>>>>> 80df723d
        </div>
      </div>
      
      <SectionTitle 
        title="Let's Connect" 
        centered={false}
        className="mb-4"
      />
      
      <p className="text-lg mb-8 fade-in-scroll">
        I'm always open to connecting with fellow entrepreneurs, technologists, and anyone passionate 
        about building the future. Feel free to reach out using the form below or connect with me on social media.
      </p>
      
      <div className="grid md:grid-cols-2 gap-12">
<<<<<<< HEAD
        <div>
          <h2 className="text-xl font-semibold mb-4">Send a Message</h2>
          
          {formStatus.submitted && formStatus.success ? (
            <div className="bg-green-100 dark:bg-green-900/30 border border-green-400 dark:border-green-700 text-green-700 dark:text-green-300 px-4 py-3 rounded mb-6">
              <p>{formStatus.message}</p>
            </div>
          ) : (
            <form className="space-y-6" onSubmit={handleSubmit}>
              <div>
                <label htmlFor="name" className="block text-sm font-medium mb-1">
                  Name
                </label>
                <input
                  type="text"
                  id="name"
                  name="name"
                  value={formData.name}
                  onChange={handleChange}
                  aria-label="Your name"
                  className={`w-full px-4 py-2 border ${errors.name ? 'border-red-500 dark:border-red-700' : 'border-gray-300 dark:border-gray-700'} rounded-md shadow-sm focus:ring-blue-500 focus:border-blue-500 dark:bg-gray-800`}
                />
                {errors.name && <p className="text-red-500 text-sm mt-1">{errors.name}</p>}
              </div>
              
              <div>
                <label htmlFor="email" className="block text-sm font-medium mb-1">
                  Email
                </label>
                <input
                  type="email"
                  id="email"
                  name="email"
                  value={formData.email}
                  onChange={handleChange}
                  aria-label="Your email"
                  className={`w-full px-4 py-2 border ${errors.email ? 'border-red-500 dark:border-red-700' : 'border-gray-300 dark:border-gray-700'} rounded-md shadow-sm focus:ring-blue-500 focus:border-blue-500 dark:bg-gray-800`}
                />
                {errors.email && <p className="text-red-500 text-sm mt-1">{errors.email}</p>}
              </div>
              
              <div>
                <label htmlFor="subject" className="block text-sm font-medium mb-1">
                  Subject
                </label>
                <input
                  type="text"
                  id="subject"
                  name="subject"
                  value={formData.subject}
                  onChange={handleChange}
                  aria-label="Subject of your message"
                  className={`w-full px-4 py-2 border ${errors.subject ? 'border-red-500 dark:border-red-700' : 'border-gray-300 dark:border-gray-700'} rounded-md shadow-sm focus:ring-blue-500 focus:border-blue-500 dark:bg-gray-800`}
                />
                {errors.subject && <p className="text-red-500 text-sm mt-1">{errors.subject}</p>}
              </div>

              <div>
                <label htmlFor="reason" className="block text-sm font-medium mb-1">Reason for Contact</label>
                <select
                  id="reason"
                  name="reason"
                  value={formData.reason}
                  onChange={handleChange}
                  aria-label="Reason for contact"
                  className="w-full px-4 py-2 border border-gray-300 dark:border-gray-700 rounded-md shadow-sm focus:ring-blue-500 focus:border-blue-500 dark:bg-gray-800"
                >
                  <option>General Inquiry</option>
                  <option>Speaking / Media</option>
                  <option>Collaboration</option>
                  <option>Investment / Business</option>
                </select>
                {formData.reason !== 'General Inquiry' && (
                  <p className="text-sm text-gray-500 mt-1">
                    Great! You selected <strong>{formData.reason}</strong>. Feel free to be specific below.
                  </p>
                )}
              </div>
              
              <div>
                <label htmlFor="message" className="block text-sm font-medium mb-1">
                  Message
                </label>
                <textarea
                  id="message"
                  name="message"
                  rows={5}
                  value={formData.message}
                  onChange={handleChange}
                  aria-label="Your message"
                  className={`w-full px-4 py-2 border ${errors.message ? 'border-red-500 dark:border-red-700' : 'border-gray-300 dark:border-gray-700'} rounded-md shadow-sm focus:ring-blue-500 focus:border-blue-500 dark:bg-gray-800`}
                ></textarea>
                {errors.message && <p className="text-red-500 text-sm mt-1">{errors.message}</p>}
              </div>
              
              <div className="text-center">
                <button
                  type="submit"
                  disabled={loading}
                  className="bg-blue-600 hover:bg-blue-700 text-white font-medium py-2 px-6 rounded-md transition disabled:opacity-50 disabled:cursor-not-allowed"
                >
                  {loading ? (
                    <span className="inline-flex gap-1">
                      Sending<span className="animate-pulse">.</span>
                      <span className="animate-pulse delay-150">.</span>
                      <span className="animate-pulse delay-300">.</span>
                    </span>
                  ) : (
                    'Send Message'
                  )}
                </button>
              </div>
            </form>
          )}
        </div>
=======
        <LazyContactForm />
>>>>>>> 80df723d
        
        <div className="fade-in-scroll">
          <h2 className="text-xl font-semibold mb-4">Find Me Online</h2>
          <div className="space-y-4 stagger-fade-in">
            <SocialLink
              icon={<FaLinkedin className="h-5 w-5 text-blue-600 dark:text-blue-400" />}
              label="LinkedIn"
              href="https://www.linkedin.com/in/sualp/"
              username="linkedin.com/in/sualp"
            />
            
            <SocialLink
              icon={<FaGithub className="h-5 w-5 text-blue-600 dark:text-blue-400" />}
              label="GitHub"
              href="https://github.com/msualp"
              username="github.com/msualp"
            />
            
            <SocialLink
              icon={<FaXTwitter className="h-5 w-5 text-blue-600 dark:text-blue-400" />}
              label="X (formerly Twitter)"
              href="https://x.com/msualp_sociail"
              username="@msualp_sociail"
            />
            
            <SocialLink
              icon={<MdEmail className="h-5 w-5 text-blue-600 dark:text-blue-400" />}
              label="Email"
              href="mailto:mustafa@sualp.com"
              username="mustafa@sualp.com"
              external={false}
            />

            <div className="mt-8">
              <h2 className="text-xl font-semibold mb-4">Office</h2>
              <SocialLink
                icon={<MdLocationOn className="h-5 w-5 text-blue-600 dark:text-blue-400" />}
                label="Sociail, Inc."
                href="https://www.google.com/maps/place/511+N+Boardwalk,+Rehoboth+Beach,+DE+19971"
                username="511 N Boardwalk, Rehoboth Beach, DE 19971"
              />
            </div>
          </div>
        </div>
      </div>
    </PageContainer>
  );
}<|MERGE_RESOLUTION|>--- conflicted
+++ resolved
@@ -5,16 +5,11 @@
 import { PageContainer } from '@/components/PageContainer';
 import { FaGithub, FaXTwitter, FaLinkedin } from 'react-icons/fa6';
 import { MdEmail, MdLocationOn } from 'react-icons/md';
-<<<<<<< HEAD
-import { useToast } from '@/components/ToastContext';
-import { contactSchema } from '@/lib/validation/contact';
-=======
 import { initAllAnimations } from '@/lib/animation-utils';
 import Section from '@/components/Section';
 import SectionTitle from '@/components/SectionTitle';
 import LazyContactForm from '@/components/lazy/LazyContactForm';
 import SocialLink from '@/components/SocialLink';
->>>>>>> 80df723d
 
 export default function ContactPage() {
   // Initialize animations
@@ -23,115 +18,6 @@
     return cleanup;
   }, []);
 
-<<<<<<< HEAD
-  const [loading, setLoading] = useState(false);
-  
-  const { showToast } = useToast();
-  
-  const handleChange = (e: React.ChangeEvent<HTMLInputElement | HTMLTextAreaElement | HTMLSelectElement>) => {
-    const { name, value } = e.target;
-    setFormData(prev => ({
-      ...prev,
-      [name]: value
-    }));
-    
-    // Clear error when user starts typing
-    if (errors[name as keyof typeof errors]) {
-      setErrors(prev => ({
-        ...prev,
-        [name]: ''
-      }));
-    }
-  };
-  
-  const validateForm = () => {
-    try {
-      contactSchema.parse(formData);
-      setErrors({
-        name: '',
-        email: '',
-        subject: '',
-        message: ''
-      });
-      return true;
-    } catch (err) {
-      const fieldErrors = err.errors.reduce((acc: Record<string, string>, curr: any) => {
-        acc[curr.path[0]] = curr.message;
-        return acc;
-      }, {});
-      setErrors(fieldErrors);
-      return false;
-    }
-  };
-  
-  const handleSubmit = async (e: React.FormEvent) => {
-    e.preventDefault();
-
-    if (!validateForm()) return;
-
-    setLoading(true);
-
-    try {
-      const siteKey = process.env.NEXT_PUBLIC_RECAPTCHA_SITE_KEY!;
-      const userAgent = navigator.userAgent || 'unknown';
-      await new Promise<void>((resolve) => {
-        grecaptcha.ready(() => {
-          grecaptcha.execute(siteKey, { action: 'submit' }).then(token => {
-            resolve(token);
-          });
-        });
-      }).then(token => {
-        const payload = {
-          ...formData,
-          token,
-          userAgent,
-        };
-
-        return fetch('/api/contact', {
-          method: 'POST',
-          headers: {
-            'Content-Type': 'application/json',
-          },
-          body: JSON.stringify(payload),
-        });
-      }).then(response => {
-        if (!response.ok) throw new Error('Failed to send message');
-
-        setFormStatus({
-          submitted: true,
-          success: true,
-          message: 'Thanks! Your message was sent successfully.',
-        });
-
-        showToast('success', 'Your message has been sent successfully!');
-
-        setFormData({
-          name: '',
-          email: '',
-          subject: '',
-          reason: 'General Inquiry',
-          message: '',
-          token: ''
-        });
-      });
-    } catch (err) {
-      showToast('error', 'There was an error sending your message.');
-    } finally {
-      setLoading(false);
-    }
-  };
-  
-  return (
-    <PageContainer title="Contact" metaDescription="Contact page for Sociail, Inc. Reach out for inquiries.">
-      <div className="relative mb-8 max-w-4xl mx-auto">
-        <img
-          src="/images/Sociail-office.png"
-          alt="Sociail Office"
-          className="w-full rounded-xl shadow-md grayscale"
-        />
-        <div className="absolute bottom-0 inset-x-0 bg-black/50 text-white text-center text-sm md:text-base px-4 py-3 rounded-b-xl backdrop-blur-sm">
-          🏖️ Welcome to Our Global Headquarters and the Sociail "Beach Office"!
-=======
   return (
     <PageContainer title="Contact">
       <div className="relative mb-8 max-w-4xl mx-auto fade-in-scroll">
@@ -146,7 +32,6 @@
           <div className="caption-reveal">
             🏖️ Welcome to Our Global Headquarters and the Sociail "Beach Office"!
           </div>
->>>>>>> 80df723d
         </div>
       </div>
       
@@ -162,125 +47,7 @@
       </p>
       
       <div className="grid md:grid-cols-2 gap-12">
-<<<<<<< HEAD
-        <div>
-          <h2 className="text-xl font-semibold mb-4">Send a Message</h2>
-          
-          {formStatus.submitted && formStatus.success ? (
-            <div className="bg-green-100 dark:bg-green-900/30 border border-green-400 dark:border-green-700 text-green-700 dark:text-green-300 px-4 py-3 rounded mb-6">
-              <p>{formStatus.message}</p>
-            </div>
-          ) : (
-            <form className="space-y-6" onSubmit={handleSubmit}>
-              <div>
-                <label htmlFor="name" className="block text-sm font-medium mb-1">
-                  Name
-                </label>
-                <input
-                  type="text"
-                  id="name"
-                  name="name"
-                  value={formData.name}
-                  onChange={handleChange}
-                  aria-label="Your name"
-                  className={`w-full px-4 py-2 border ${errors.name ? 'border-red-500 dark:border-red-700' : 'border-gray-300 dark:border-gray-700'} rounded-md shadow-sm focus:ring-blue-500 focus:border-blue-500 dark:bg-gray-800`}
-                />
-                {errors.name && <p className="text-red-500 text-sm mt-1">{errors.name}</p>}
-              </div>
-              
-              <div>
-                <label htmlFor="email" className="block text-sm font-medium mb-1">
-                  Email
-                </label>
-                <input
-                  type="email"
-                  id="email"
-                  name="email"
-                  value={formData.email}
-                  onChange={handleChange}
-                  aria-label="Your email"
-                  className={`w-full px-4 py-2 border ${errors.email ? 'border-red-500 dark:border-red-700' : 'border-gray-300 dark:border-gray-700'} rounded-md shadow-sm focus:ring-blue-500 focus:border-blue-500 dark:bg-gray-800`}
-                />
-                {errors.email && <p className="text-red-500 text-sm mt-1">{errors.email}</p>}
-              </div>
-              
-              <div>
-                <label htmlFor="subject" className="block text-sm font-medium mb-1">
-                  Subject
-                </label>
-                <input
-                  type="text"
-                  id="subject"
-                  name="subject"
-                  value={formData.subject}
-                  onChange={handleChange}
-                  aria-label="Subject of your message"
-                  className={`w-full px-4 py-2 border ${errors.subject ? 'border-red-500 dark:border-red-700' : 'border-gray-300 dark:border-gray-700'} rounded-md shadow-sm focus:ring-blue-500 focus:border-blue-500 dark:bg-gray-800`}
-                />
-                {errors.subject && <p className="text-red-500 text-sm mt-1">{errors.subject}</p>}
-              </div>
-
-              <div>
-                <label htmlFor="reason" className="block text-sm font-medium mb-1">Reason for Contact</label>
-                <select
-                  id="reason"
-                  name="reason"
-                  value={formData.reason}
-                  onChange={handleChange}
-                  aria-label="Reason for contact"
-                  className="w-full px-4 py-2 border border-gray-300 dark:border-gray-700 rounded-md shadow-sm focus:ring-blue-500 focus:border-blue-500 dark:bg-gray-800"
-                >
-                  <option>General Inquiry</option>
-                  <option>Speaking / Media</option>
-                  <option>Collaboration</option>
-                  <option>Investment / Business</option>
-                </select>
-                {formData.reason !== 'General Inquiry' && (
-                  <p className="text-sm text-gray-500 mt-1">
-                    Great! You selected <strong>{formData.reason}</strong>. Feel free to be specific below.
-                  </p>
-                )}
-              </div>
-              
-              <div>
-                <label htmlFor="message" className="block text-sm font-medium mb-1">
-                  Message
-                </label>
-                <textarea
-                  id="message"
-                  name="message"
-                  rows={5}
-                  value={formData.message}
-                  onChange={handleChange}
-                  aria-label="Your message"
-                  className={`w-full px-4 py-2 border ${errors.message ? 'border-red-500 dark:border-red-700' : 'border-gray-300 dark:border-gray-700'} rounded-md shadow-sm focus:ring-blue-500 focus:border-blue-500 dark:bg-gray-800`}
-                ></textarea>
-                {errors.message && <p className="text-red-500 text-sm mt-1">{errors.message}</p>}
-              </div>
-              
-              <div className="text-center">
-                <button
-                  type="submit"
-                  disabled={loading}
-                  className="bg-blue-600 hover:bg-blue-700 text-white font-medium py-2 px-6 rounded-md transition disabled:opacity-50 disabled:cursor-not-allowed"
-                >
-                  {loading ? (
-                    <span className="inline-flex gap-1">
-                      Sending<span className="animate-pulse">.</span>
-                      <span className="animate-pulse delay-150">.</span>
-                      <span className="animate-pulse delay-300">.</span>
-                    </span>
-                  ) : (
-                    'Send Message'
-                  )}
-                </button>
-              </div>
-            </form>
-          )}
-        </div>
-=======
         <LazyContactForm />
->>>>>>> 80df723d
         
         <div className="fade-in-scroll">
           <h2 className="text-xl font-semibold mb-4">Find Me Online</h2>
