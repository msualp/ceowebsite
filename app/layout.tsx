import '../styles/global.css'
import { Inter } from 'next/font/google'
import { ReactNode } from 'react'
import Script from 'next/script'
import { ThemeWrapper } from '@/components/ThemeWrapper'
import { headers } from 'next/headers'
import { ToastProvider } from '@/components/ToastContext'
import { FloatingCTA } from '@/components/cta/FloatingCTA'
import SkipToContent from '@/components/SkipToContent'
import { WebVitalsTracker } from '@/components/WebVitalsTracker'
import { Main } from '@/components/Landmark'
import { FeatureDetection } from '@/components/FeatureDetection'
import dynamic from 'next/dynamic'

// Dynamically import the development-only components
// This ensures they're only loaded in development mode
const DevAccessibilityTester = dynamic(
  () => import('@/components/dev/AccessibilityTester').then(mod => mod.DevAccessibilityTester),
  { ssr: false }
)

const DevContrastChecker = dynamic(
  () => import('@/components/dev/ContrastChecker').then(mod => mod.ContrastChecker),
  { ssr: false }
)

// Use Inter font as a fallback for SF Pro
const inter = Inter({
  subsets: ['latin'],
  variable: '--font-sf-pro',
  display: 'swap',
})

export const metadata = {
  title: 'Mustafa Sualp | CEO & Founder',
  description: 'Tech-forward, founder-focused, AI-aligned personal brand website',
}

export default async function RootLayout({ children }: { children: ReactNode }) {
  // Get the current pathname to determine if we're on the contact page
  const headersList = await headers();
  const xPathname = headersList.get('x-pathname');
  const xUrl = headersList.get('x-url');
  const pathname = xPathname || xUrl || '';
  const isContactPage = pathname.includes('/contact');
<<<<<<< HEAD
  
  const scriptsToLoad: string[] = [];
  const nonce = headersList.get('x-nonce') || '';

  if (isContactPage && process.env.NEXT_PUBLIC_RECAPTCHA_SITE_KEY) {
    scriptsToLoad.push(`https://www.google.com/recaptcha/api.js?render=${process.env.NEXT_PUBLIC_RECAPTCHA_SITE_KEY}`);
  }

  if (process.env.NEXT_PUBLIC_GA_ID) {
    scriptsToLoad.push(`https://www.googletagmanager.com/gtag/js?id=${process.env.NEXT_PUBLIC_GA_ID}`);
  }
=======
>>>>>>> 80df723d

  return (
    <html lang="en" className={inter.variable} suppressHydrationWarning>
      <head>
        {/* Preload critical fonts */}
        <link
          rel="preload"
          href="/fonts/inter-var-latin.woff2"
          as="font"
          type="font/woff2"
          crossOrigin="anonymous"
        />
        <link
          rel="preload"
          href="/fonts/sf-pro-display-medium.woff2"
          as="font"
          type="font/woff2"
          crossOrigin="anonymous"
        />
        
        {/* Google Tag Manager - Load after page becomes interactive */}
        <Script
          id="gtm-script"
          strategy="afterInteractive"
          dangerouslySetInnerHTML={{
            __html: `
              (function(w,d,s,l,i){w[l]=w[l]||[];w[l].push({'gtm.start':
              new Date().getTime(),event:'gtm.js'});var f=d.getElementsByTagName(s)[0],
              j=d.createElement(s),dl=l!='dataLayer'?'&l='+l:'';j.async=true;j.src=
              'https://www.googletagmanager.com/gtm.js?id='+i+dl;f.parentNode.insertBefore(j,f);
              })(window,document,'script','dataLayer','GTM-TRXBFF7P');
            `,
          }}
          nonce={nonce}
        />
<<<<<<< HEAD
        {scriptsToLoad.map((src, index) => (
          <script key={index} src={src} async defer nonce={nonce} />
        ))}
        {process.env.NEXT_PUBLIC_GA_ID && (
          <script
            dangerouslySetInnerHTML={{
              __html: `
                window.dataLayer = window.dataLayer || [];
                function gtag(){dataLayer.push(arguments);}
                gtag('js', new Date());
                gtag('config', '${process.env.NEXT_PUBLIC_GA_ID}');
              `,
            }}
            nonce={nonce}
=======
        
        {/* Conditional reCAPTCHA loading for contact page */}
        {isContactPage && process.env.NEXT_PUBLIC_RECAPTCHA_SITE_KEY && (
          <Script
            id="recaptcha-script"
            src={`https://www.google.com/recaptcha/api.js?render=${process.env.NEXT_PUBLIC_RECAPTCHA_SITE_KEY}`}
            strategy="afterInteractive"
>>>>>>> 80df723d
          />
        )}
        
        {/* Google Analytics */}
        {process.env.NEXT_PUBLIC_GA_ID && (
          <>
            <Script
              id="ga-script"
              src={`https://www.googletagmanager.com/gtag/js?id=${process.env.NEXT_PUBLIC_GA_ID}`}
              strategy="afterInteractive"
            />
            <Script
              id="ga-config"
              strategy="afterInteractive"
              dangerouslySetInnerHTML={{
                __html: `
                  window.dataLayer = window.dataLayer || [];
                  function gtag(){dataLayer.push(arguments);}
                  gtag('js', new Date());
                  gtag('config', '${process.env.NEXT_PUBLIC_GA_ID}');
                `,
              }}
            />
          </>
        )}
      </head>
      <body
        className="
          bg-gradient-to-br from-gray-100 to-gray-200 
          dark:from-gray-800 dark:to-gray-900
          text-gray-900
          dark:text-gray-100
          min-h-screen
          font-sans
          transition-colors
          duration-300
        "
      >
        <noscript>
          <iframe
            src="https://www.googletagmanager.com/ns.html?id=GTM-TRXBFF7P"
            height="0"
            width="0"
            style={{ display: 'none', visibility: 'hidden' }}
          />
        </noscript>
        <ToastProvider>
          <ThemeWrapper hideCallToAction={isContactPage}>
            {/* Accessibility: Skip to content link */}
            <SkipToContent />
            
            {/* Feature Detection and Polyfills */}
            <FeatureDetection />
            
            {/* Web Vitals Tracking */}
            <WebVitalsTracker />
            
            <Main id="main-content" label="Main content">
              {children}
            </Main>
            
            <FloatingCTA primaryCTA="earlyAccess" />
            
            {/* Development-only tools */}
            {process.env.NODE_ENV === 'development' && (
              <>
                <DevAccessibilityTester />
                <DevContrastChecker />
              </>
            )}
          </ThemeWrapper>
        </ToastProvider>
      </body>
    </html>
  )
}<|MERGE_RESOLUTION|>--- conflicted
+++ resolved
@@ -43,20 +43,6 @@
   const xUrl = headersList.get('x-url');
   const pathname = xPathname || xUrl || '';
   const isContactPage = pathname.includes('/contact');
-<<<<<<< HEAD
-  
-  const scriptsToLoad: string[] = [];
-  const nonce = headersList.get('x-nonce') || '';
-
-  if (isContactPage && process.env.NEXT_PUBLIC_RECAPTCHA_SITE_KEY) {
-    scriptsToLoad.push(`https://www.google.com/recaptcha/api.js?render=${process.env.NEXT_PUBLIC_RECAPTCHA_SITE_KEY}`);
-  }
-
-  if (process.env.NEXT_PUBLIC_GA_ID) {
-    scriptsToLoad.push(`https://www.googletagmanager.com/gtag/js?id=${process.env.NEXT_PUBLIC_GA_ID}`);
-  }
-=======
->>>>>>> 80df723d
 
   return (
     <html lang="en" className={inter.variable} suppressHydrationWarning>
@@ -90,24 +76,7 @@
               })(window,document,'script','dataLayer','GTM-TRXBFF7P');
             `,
           }}
-          nonce={nonce}
         />
-<<<<<<< HEAD
-        {scriptsToLoad.map((src, index) => (
-          <script key={index} src={src} async defer nonce={nonce} />
-        ))}
-        {process.env.NEXT_PUBLIC_GA_ID && (
-          <script
-            dangerouslySetInnerHTML={{
-              __html: `
-                window.dataLayer = window.dataLayer || [];
-                function gtag(){dataLayer.push(arguments);}
-                gtag('js', new Date());
-                gtag('config', '${process.env.NEXT_PUBLIC_GA_ID}');
-              `,
-            }}
-            nonce={nonce}
-=======
         
         {/* Conditional reCAPTCHA loading for contact page */}
         {isContactPage && process.env.NEXT_PUBLIC_RECAPTCHA_SITE_KEY && (
@@ -115,7 +84,6 @@
             id="recaptcha-script"
             src={`https://www.google.com/recaptcha/api.js?render=${process.env.NEXT_PUBLIC_RECAPTCHA_SITE_KEY}`}
             strategy="afterInteractive"
->>>>>>> 80df723d
           />
         )}
         
