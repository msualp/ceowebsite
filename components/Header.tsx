--- conflicted
+++ resolved
@@ -12,7 +12,7 @@
   HiQuestionMarkCircle
 } from 'react-icons/hi2'
 
-import { useState, useEffect } from 'react'
+import { useState } from 'react'
 import Link from 'next/link'
 import { usePathname } from 'next/navigation'
 import { ThemeToggle } from './ThemeToggle'
@@ -20,28 +20,10 @@
 
 export function Header() {
   const [isOpen, setIsOpen] = useState(false)
-  const [isVisible, setIsVisible] = useState(true);
-  const [lastScrollY, setLastScrollY] = useState(0);
   const pathname = usePathname()
   
-  useEffect(() => {
-    const handleScroll = () => {
-      const currentScrollY = window.scrollY;
-      if (currentScrollY > lastScrollY && currentScrollY > 50) {
-        setIsVisible(false); // scrolling down
-      } else {
-        setIsVisible(true); // scrolling up
-      }
-      setLastScrollY(currentScrollY);
-    };
-
-    window.addEventListener('scroll', handleScroll);
-    return () => window.removeEventListener('scroll', handleScroll);
-  }, [lastScrollY]);
-
   const toggleMenu = () => {
-    console.log('Toggle menu clicked, current state:', isOpen);
-    setIsOpen(!isOpen);
+    setIsOpen(!isOpen)
   }
   
   const isActive = (path: string) => {
@@ -51,11 +33,7 @@
   return (
     <>
       {/* Fixed top navigation bar */}
-<<<<<<< HEAD
-      <header className={`fixed top-0 left-0 right-0 z-[100] transition-transform duration-500 delay-150 ${isVisible ? 'translate-y-0' : '-translate-y-full'} backdrop-blur-sm bg-white/60 dark:bg-black/30 border-b border-white/10`}>
-=======
       <HeaderLandmark className="fixed top-0 left-0 right-0 z-[100] backdrop-blur-sm bg-white/60 dark:bg-black/30 border-b border-white/10" label="Site header">
->>>>>>> 80df723d
         <div className="max-w-7xl mx-auto flex items-center justify-between px-4 py-3">
           <Link
             href="/"
@@ -105,32 +83,19 @@
           transition-opacity duration-300
           ${isOpen ? 'opacity-100 visible' : 'opacity-0 invisible'}
         `}
-        onClick={(e) => {
-          e.stopPropagation();
-          toggleMenu();
-        }}
+        onClick={toggleMenu}
       />
 
-<<<<<<< HEAD
-      {/* Off-canvas side menu, slides in from the right */}
-      <div
-=======
       {/* Off-canvas side menu - Enhanced with grouping and visual hierarchy */}
       <Navigation
         id="main-menu"
         label="Main menu"
->>>>>>> 80df723d
         className={`
           fixed top-0 right-0 h-full w-80
           bg-white/90 dark:bg-gray-900/90 backdrop-blur-md
           border-l border-gray-200 dark:border-gray-700
-<<<<<<< HEAD
-          z-[9999] transform transition-transform duration-300
-          flex flex-col
-=======
           z-[105] transform transition-transform duration-300
           flex flex-col overflow-y-auto
->>>>>>> 80df723d
           ${isOpen ? 'translate-x-0' : 'translate-x-full'}
         `}
       >
@@ -138,11 +103,8 @@
         <div className="p-4 border-b border-gray-200 dark:border-gray-700 flex items-center justify-between sticky top-0 bg-white/80 dark:bg-gray-900/80 backdrop-blur-sm">
           <h2 className="text-lg font-semibold">Menu</h2>
           <button 
-            onClick={(e) => {
-              e.stopPropagation();
-              toggleMenu();
-            }}
-            className="w-8 h-8 flex items-center justify-center rounded-full hover:bg-gray-200 dark:hover:bg-gray-700 transition-colors cursor-pointer"
+            onClick={toggleMenu}
+            className="w-8 h-8 flex items-center justify-center rounded-full hover:bg-gray-200 dark:hover:bg-gray-700 transition-colors"
             aria-label="Close menu"
           >
             <svg className="w-5 h-5" xmlns="http://www.w3.org/2000/svg" fill="none" viewBox="0 0 24 24" stroke="currentColor">
@@ -151,86 +113,6 @@
           </button>
         </div>
 
-<<<<<<< HEAD
-        <div className="p-4 space-y-4 flex-grow">
-          <Link 
-            href="/about" 
-            onClick={(e) => {
-              toggleMenu();
-            }} 
-            className={`block text-lg flex items-center gap-3 transition-transform duration-300 hover:scale-[1.02] ${pathname === '/about' ? 'text-blue-600 font-medium' : 'hover:underline'} cursor-pointer`}
-            aria-current={pathname === '/about' ? 'page' : undefined}
-          >
-            <svg className="w-5 h-5" xmlns="http://www.w3.org/2000/svg" fill="none" viewBox="0 0 24 24" stroke="currentColor">
-              <path strokeLinecap="round" strokeLinejoin="round" strokeWidth={2} d="M5.121 17.804A13.937 13.937 0 0112 16c2.5 0 4.847.655 6.879 1.804M15 10a3 3 0 11-6 0 3 3 0 016 0zm6 2a9 9 0 11-18 0 9 9 0 0118 0z" />
-            </svg>
-            Meet Mustafa
-          </Link>
-          <Link 
-            href="/sociail" 
-            onClick={(e) => {
-              toggleMenu();
-            }} 
-            className={`block text-lg flex items-center gap-3 transition-transform duration-300 hover:scale-[1.02] ${pathname === '/sociail' ? 'text-blue-600 font-medium' : 'hover:underline'} cursor-pointer`}
-            aria-current={pathname === '/sociail' ? 'page' : undefined}
-          >
-            <svg className="w-5 h-5" xmlns="http://www.w3.org/2000/svg" fill="none" viewBox="0 0 24 24" stroke="currentColor">
-              <path strokeLinecap="round" strokeLinejoin="round" strokeWidth={2} d="M5 3v4M3 5h4M6 17v4m-2-2h4m5-16l2.286 6.857L21 12l-5.714 2.143L13 21l-2.286-6.857L5 12l5.714-2.143L13 3z" />
-            </svg>
-            Sociail Vision
-          </Link>
-          <Link 
-            href="/journey" 
-            onClick={(e) => {
-              toggleMenu();
-            }} 
-            className={`block text-lg flex items-center gap-3 transition-transform duration-300 hover:scale-[1.02] ${pathname === '/journey' ? 'text-blue-600 font-medium' : 'hover:underline'} cursor-pointer`}
-            aria-current={pathname === '/journey' ? 'page' : undefined}
-          >
-            <svg className="w-5 h-5" xmlns="http://www.w3.org/2000/svg" fill="none" viewBox="0 0 24 24" stroke="currentColor">
-              <path strokeLinecap="round" strokeLinejoin="round" strokeWidth={2} d="M9 19v-6a2 2 0 00-2-2H5a2 2 0 00-2 2v6a2 2 0 002 2h2a2 2 0 002-2zm0 0V9a2 2 0 012-2h2a2 2 0 012 2v10m-6 0a2 2 0 002 2h2a2 2 0 002-2m0 0V5a2 2 0 012-2h2a2 2 0 012 2v14a2 2 0 01-2 2h-2a2 2 0 01-2-2z" />
-            </svg>
-            My Story
-          </Link>
-          <Link 
-            href="/insights" 
-            onClick={(e) => {
-              toggleMenu();
-            }} 
-            className={`block text-lg flex items-center gap-3 transition-transform duration-300 hover:scale-[1.02] ${pathname === '/insights' ? 'text-blue-600 font-medium' : 'hover:underline'} cursor-pointer`}
-            aria-current={pathname === '/insights' ? 'page' : undefined}
-          >
-            <svg className="w-5 h-5" xmlns="http://www.w3.org/2000/svg" fill="none" viewBox="0 0 24 24" stroke="currentColor">
-              <path strokeLinecap="round" strokeLinejoin="round" strokeWidth={2} d="M9.663 17h4.673M12 3v1m6.364 1.636l-.707.707M21 12h-1M4 12H3m3.343-5.657l-.707-.707m2.828 9.9a5 5 0 117.072 0l-.548.547A3.374 3.374 0 0014 18.469V19a2 2 0 11-4 0v-.531c0-.895-.356-1.754-.988-2.386l-.548-.547z" />
-            </svg>
-            Thinking Aloud
-          </Link>
-          <Link 
-            href="/resume" 
-            onClick={(e) => {
-              toggleMenu();
-            }} 
-            className={`block text-lg flex items-center gap-3 transition-transform duration-300 hover:scale-[1.02] ${pathname === '/resume' ? 'text-blue-600 font-medium' : 'hover:underline'} cursor-pointer`}
-            aria-current={pathname === '/resume' ? 'page' : undefined}
-          >
-            <svg className="w-5 h-5" xmlns="http://www.w3.org/2000/svg" fill="none" viewBox="0 0 24 24" stroke="currentColor">
-              <path strokeLinecap="round" strokeLinejoin="round" strokeWidth={2} d="M9 5H7a2 2 0 00-2 2v12a2 2 0 002 2h10a2 2 0 002-2V7a2 2 0 00-2-2h-2M9 5a2 2 0 002 2h2a2 2 0 002-2M9 5a2 2 0 012-2h2a2 2 0 012 2m-3 7h3m-3 4h3m-6-4h.01M9 16h.01" />
-            </svg>
-            Track Record
-          </Link>
-          <Link 
-            href="/contact" 
-            onClick={(e) => {
-              toggleMenu();
-            }} 
-            className={`block text-lg flex items-center gap-3 transition-transform duration-300 hover:scale-[1.02] ${pathname === '/contact' ? 'text-blue-600 font-medium' : 'hover:underline'} cursor-pointer`}
-            aria-current={pathname === '/contact' ? 'page' : undefined}
-          >
-            <svg className="w-5 h-5" xmlns="http://www.w3.org/2000/svg" fill="none" viewBox="0 0 24 24" stroke="currentColor">
-              <path strokeLinecap="round" strokeLinejoin="round" strokeWidth={2} d="M3 8l7.89 5.26a2 2 0 002.22 0L21 8M5 19h14a2 2 0 002-2V7a2 2 0 00-2-2H5a2 2 0 00-2 2v10a2 2 0 002 2z" />
-            </svg>
-            Contact
-=======
         <div className="p-4 space-y-6 flex-grow">
           {/* Home link */}
           <Link 
@@ -240,7 +122,6 @@
           >
             <HiHome className="w-5 h-5" />
             Home
->>>>>>> 80df723d
           </Link>
           
           {/* About section */}
@@ -343,9 +224,6 @@
             </div>
           </div>
         </div>
-<<<<<<< HEAD
-      </div>
-=======
         
         {/* Footer with quick links */}
         <div className="p-4 border-t border-gray-200 dark:border-gray-700 bg-gray-50 dark:bg-gray-800/50">
@@ -385,7 +263,6 @@
         </div>
       </Navigation>
 
->>>>>>> 80df723d
     </>
   )
 }
@@ -405,17 +282,9 @@
   return (
     <button
       type="button"
-      onClick={(e) => {
-        e.preventDefault();
-        e.stopPropagation();
-        console.log('Hamburger button clicked');
-        toggleMenu();
-      }}
+      onClick={toggleMenu}
       aria-label="Toggle Menu"
       aria-expanded={isOpen}
-<<<<<<< HEAD
-      className="relative w-8 h-8 flex items-center justify-center text-black dark:text-white cursor-pointer"
-=======
       aria-controls="main-menu"
       className="
         relative
@@ -423,19 +292,31 @@
         flex flex-col justify-between items-center
         text-black dark:text-white
       "
->>>>>>> 80df723d
     >
-      {isOpen ? (
-        // X icon when menu is open
-        <svg xmlns="http://www.w3.org/2000/svg" className="h-6 w-6" fill="none" viewBox="0 0 24 24" stroke="currentColor">
-          <path strokeLinecap="round" strokeLinejoin="round" strokeWidth={2} d="M6 18L18 6M6 6l12 12" />
-        </svg>
-      ) : (
-        // Hamburger icon when menu is closed
-        <svg xmlns="http://www.w3.org/2000/svg" className="h-6 w-6" fill="none" viewBox="0 0 24 24" stroke="currentColor">
-          <path strokeLinecap="round" strokeLinejoin="round" strokeWidth={2} d="M4 6h16M4 12h16M4 18h16" />
-        </svg>
-      )}
+      {/* Top bar */}
+      <span
+        className={`
+          h-[3px] w-full bg-current rounded-md
+          transition-transform duration-300
+          ${isOpen ? 'rotate-45 translate-y-[10px]' : 'rotate-0 translate-y-0'}
+        `}
+      />
+      {/* Middle bar */}
+      <span
+        className={`
+          h-[3px] w-full bg-current rounded-md
+          transition-all duration-300
+          ${isOpen ? 'opacity-0' : 'opacity-100'}
+        `}
+      />
+      {/* Bottom bar */}
+      <span
+        className={`
+          h-[3px] w-full bg-current rounded-md
+          transition-transform duration-300
+          ${isOpen ? '-rotate-45 -translate-y-[10px]' : 'rotate-0 translate-y-0'}
+        `}
+      />
     </button>
   )
 }